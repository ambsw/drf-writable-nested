--- conflicted
+++ resolved
@@ -71,12 +71,7 @@
         default=uuid.uuid4,
         editable=False
     )
-<<<<<<< HEAD
-    profile = models.ForeignKey(Profile)
-    message = models.CharField(max_length=100)
-=======
-    profile = models.ForeignKey(
-        Profile, on_delete=models.CASCADE, related_name='messages')
+    profile = models.ForeignKey(Profile, on_delete=models.CASCADE)
     message = models.CharField(max_length=100)
 
 
@@ -90,5 +85,4 @@
 class AnotherAvatar(models.Model):
     image = models.CharField(max_length=100)
     profile = models.ForeignKey(
-        AnotherProfile, on_delete=models.CASCADE, related_name='avatars',)
->>>>>>> d3e199ce
+        AnotherProfile, on_delete=models.CASCADE, related_name='avatars',)